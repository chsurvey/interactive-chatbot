import subprocess
import sys
import time
import os
import threading
import queue
from client import GUIUserClient
from gui import ChatWindow, LogWindow

SERVER_SCRIPT = "server.py"
CLIENT_SCRIPT = "client.py"


def main():
    # 1. Launch server (capture output to keep console clean)
    server_proc = subprocess.Popen([
        sys.executable,
        SERVER_SCRIPT,
    ], stdout=subprocess.PIPE, stderr=subprocess.PIPE)
    time.sleep(1)  # give server time to bind

    # 2. Launch GPT bot and capture logs
    gpt_proc = subprocess.Popen(
        [sys.executable, CLIENT_SCRIPT, "gpt"],
        stdout=subprocess.PIPE,
        stderr=subprocess.STDOUT,
        text=True,
        bufsize=1,
    )

<<<<<<< HEAD
    chat_window = ChatWindow(lambda msg: None)
    log_window = LogWindow(chat_window.root)
=======
    log_window = LogWindow()
>>>>>>> a6922b79
    log_queue: queue.Queue[str] = queue.Queue()

    def log_reader():
        for line in gpt_proc.stdout:
            log_queue.put(line.rstrip())

    threading.Thread(target=log_reader, daemon=True).start()
<<<<<<< HEAD
=======

    chat_window = ChatWindow(lambda msg: None)
>>>>>>> a6922b79
    chat_client = GUIUserClient("ws://localhost:8765", chat_window.append_message)
    chat_window.send_callback = chat_client.send_message

    def client_thread():
        chat_client.run()

    threading.Thread(target=client_thread, daemon=True).start()

    def poll_logs():
        while not log_queue.empty():
            log_window.append_log(log_queue.get())
        chat_window.root.after(100, poll_logs)

    poll_logs()

    try:
        chat_window.mainloop()
    finally:
        server_proc.terminate()
        gpt_proc.terminate()
        server_proc.wait()
        gpt_proc.wait()

if __name__ == "__main__":
    main()<|MERGE_RESOLUTION|>--- conflicted
+++ resolved
@@ -28,12 +28,8 @@
         bufsize=1,
     )
 
-<<<<<<< HEAD
     chat_window = ChatWindow(lambda msg: None)
     log_window = LogWindow(chat_window.root)
-=======
-    log_window = LogWindow()
->>>>>>> a6922b79
     log_queue: queue.Queue[str] = queue.Queue()
 
     def log_reader():
@@ -41,11 +37,7 @@
             log_queue.put(line.rstrip())
 
     threading.Thread(target=log_reader, daemon=True).start()
-<<<<<<< HEAD
-=======
-
-    chat_window = ChatWindow(lambda msg: None)
->>>>>>> a6922b79
+    
     chat_client = GUIUserClient("ws://localhost:8765", chat_window.append_message)
     chat_window.send_callback = chat_client.send_message
 
